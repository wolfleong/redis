--- conflicted
+++ resolved
@@ -1272,13 +1272,9 @@
 
             //为什么这里能直接往上递增呢?
             //假如是小表变大表, 上个游标xxabc的xx肯定是00, 所以在读大表时, 可以直接倒序往上加, 直到xx再次变00, 也就是穷举xx
-<<<<<<< HEAD
-            //假如是大表变小表, 上个游标xxabc的xx很可能不为00, 假如为01, 那么就代表着00和10是被访问过的了(因为大表变小表, 当前游标之前的都被扫描过了), 最终才会返回01的, 所以大表区动小表
-            //可以参考 https://www.infoq.cn/article/piaabmlotbqcjkrt7l2v   https://tech.meituan.com/2018/07/27/redis-rehash-practice-optimization.html
-=======
-            //假如是大表变小表, 上个游标xxabc的xx很可能不为00, 假如为01, 那么就代表着00和10是被访问过的了, 最终才会返回01的, 所以遍历大表时高位序遍历不仅能把迁移的节点后槽遍历完, 还不重复
-            //可以参考 https://www.infoq.cn/article/piaabmlotbqcjkrt7l2v
->>>>>>> 7aba7452
+            //假如是大表变小表, 上个游标xxabc的xx很可能不为00, 假如为01, 那么就代表着00和10是被访问过的了((因为大表变小表, 当前游标之前的都被扫描过了),
+            // 最终才会返回01的, 所以遍历大表时高位序遍历不仅能把迁移的节点后槽遍历完, 还不重复
+            //可以参考 https://www.infoq.cn/article/piaabmlotbqcjkrt7l2v https://tech.meituan.com/2018/07/27/redis-rehash-practice-optimization.html
             //以前是 v = (((v | m0) + 1) & ~m0) | (v & m0);   //BUG
             /* Increment the reverse cursor not covered by the smaller mask.*/
             //假如m1为...011111, ~m1就是...100000, v |= ~m1 就相当于 ...1xxabc
